--- conflicted
+++ resolved
@@ -137,19 +137,18 @@
                  'ezxmltext:convert-to-richtext' which did not convert embedded images correctly."
             )
             ->addOption(
-<<<<<<< HEAD
+                'memory-limit',
+                null,
+                InputOption::VALUE_REQUIRED,
+                "Specify the memory limit (in bytes) per child process. By default, memory_limit setting in php.ini is used.\n
+                 Shorthand byte values like 512M, 1G etc are supported."
+            )
+            ->addOption(
                 'user',
                 'u',
                 InputOption::VALUE_OPTIONAL,
                 'eZ Platform username (with Role containing at least Content policies: read, versionread)',
                 self::DEFAULT_REPOSITORY_USER
-=======
-                'memory-limit',
-                null,
-                InputOption::VALUE_REQUIRED,
-                "Specify the memory limit (in bytes) per child process. By default, memory_limit setting in php.ini is used.\n
-                 Shorthand byte values like 512M, 1G etc are supported."
->>>>>>> b6a9cb5a
             );
     }
 
